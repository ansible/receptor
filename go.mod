module github.com/ansible/receptor

go 1.21

require (
	github.com/creack/pty v1.1.21
	github.com/fortytw2/leaktest v1.3.0
	github.com/fsnotify/fsnotify v1.7.0
	github.com/ghjm/cmdline v0.1.2
	github.com/golang-jwt/jwt/v4 v4.5.0
	github.com/golang/mock v1.6.0
	github.com/google/shlex v0.0.0-20191202100458-e7afc7fbc510
	github.com/gorilla/websocket v1.5.1
	github.com/jupp0r/go-priority-queue v0.0.0-20160601094913-ab1073853bde
	github.com/minio/highwayhash v1.0.2
	github.com/pbnjay/memory v0.0.0-20210728143218-7b4eea64cf58
	github.com/prep/socketpair v0.0.0-20171228153254-c2c6a7f821c2
	github.com/quic-go/quic-go v0.40.1
	github.com/rogpeppe/go-internal v1.12.0
	github.com/songgao/water v0.0.0-20200317203138-2b4b6d7c09d8
	github.com/vishvananda/netlink v1.1.0
	go.uber.org/mock v0.4.0
	golang.org/x/net v0.26.0
	gopkg.in/yaml.v2 v2.4.0
	k8s.io/api v0.29.3
	k8s.io/apimachinery v0.29.3
	k8s.io/client-go v0.29.3
)

require (
	github.com/davecgh/go-spew v1.1.1 // indirect
	github.com/emicklei/go-restful/v3 v3.11.0 // indirect
	github.com/go-logr/logr v1.3.0 // indirect
	github.com/go-openapi/jsonpointer v0.19.6 // indirect
	github.com/go-openapi/jsonreference v0.20.2 // indirect
	github.com/go-openapi/swag v0.22.3 // indirect
	github.com/go-task/slim-sprig v0.0.0-20230315185526-52ccab3ef572 // indirect
	github.com/gogo/protobuf v1.3.2 // indirect
	github.com/golang/protobuf v1.5.4 // indirect
	github.com/google/gnostic-models v0.6.8 // indirect
	github.com/google/go-cmp v0.6.0 // indirect
	github.com/google/gofuzz v1.2.0 // indirect
	github.com/google/pprof v0.0.0-20231229205709-960ae82b1e42 // indirect
	github.com/google/uuid v1.3.0 // indirect
	github.com/imdario/mergo v0.3.15 // indirect
	github.com/josharian/intern v1.0.0 // indirect
	github.com/json-iterator/go v1.1.12 // indirect
	github.com/mailru/easyjson v0.7.7 // indirect
	github.com/moby/spdystream v0.2.0 // indirect
	github.com/modern-go/concurrent v0.0.0-20180306012644-bacd9c7ef1dd // indirect
	github.com/modern-go/reflect2 v1.0.2 // indirect
	github.com/munnerz/goautoneg v0.0.0-20191010083416-a7dc8b61c822 // indirect
	github.com/mxk/go-flowrate v0.0.0-20140419014527-cca7078d478f // indirect
	github.com/onsi/ginkgo/v2 v2.13.2 // indirect
	github.com/quic-go/qtls-go1-20 v0.4.1 // indirect
	github.com/spf13/pflag v1.0.5 // indirect
	github.com/vishvananda/netns v0.0.4 // indirect
<<<<<<< HEAD
	go.uber.org/goleak v1.3.0 // indirect
	golang.org/x/crypto v0.23.0 // indirect
=======
	golang.org/x/crypto v0.24.0 // indirect
>>>>>>> fd9ad64b
	golang.org/x/exp v0.0.0-20240103183307-be819d1f06fc // indirect
	golang.org/x/mod v0.17.0 // indirect
	golang.org/x/oauth2 v0.10.0 // indirect
	golang.org/x/sys v0.21.0 // indirect
	golang.org/x/term v0.21.0 // indirect
	golang.org/x/text v0.16.0 // indirect
	golang.org/x/time v0.3.0 // indirect
	golang.org/x/tools v0.21.1-0.20240508182429-e35e4ccd0d2d // indirect
	google.golang.org/appengine v1.6.7 // indirect
	google.golang.org/protobuf v1.33.0 // indirect
	gopkg.in/inf.v0 v0.9.1 // indirect
	gopkg.in/yaml.v3 v3.0.1 // indirect
	k8s.io/klog/v2 v2.110.1 // indirect
	k8s.io/kube-openapi v0.0.0-20231010175941-2dd684a91f00 // indirect
	k8s.io/utils v0.0.0-20230726121419-3b25d923346b // indirect
	sigs.k8s.io/json v0.0.0-20221116044647-bc3834ca7abd // indirect
	sigs.k8s.io/structured-merge-diff/v4 v4.4.1 // indirect
	sigs.k8s.io/yaml v1.3.0 // indirect
)<|MERGE_RESOLUTION|>--- conflicted
+++ resolved
@@ -55,12 +55,8 @@
 	github.com/quic-go/qtls-go1-20 v0.4.1 // indirect
 	github.com/spf13/pflag v1.0.5 // indirect
 	github.com/vishvananda/netns v0.0.4 // indirect
-<<<<<<< HEAD
 	go.uber.org/goleak v1.3.0 // indirect
 	golang.org/x/crypto v0.23.0 // indirect
-=======
-	golang.org/x/crypto v0.24.0 // indirect
->>>>>>> fd9ad64b
 	golang.org/x/exp v0.0.0-20240103183307-be819d1f06fc // indirect
 	golang.org/x/mod v0.17.0 // indirect
 	golang.org/x/oauth2 v0.10.0 // indirect

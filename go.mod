module github.com/ansible/receptor

go 1.21

require (
	github.com/creack/pty v1.1.21
	github.com/fortytw2/leaktest v1.3.0
	github.com/fsnotify/fsnotify v1.7.0
	github.com/ghjm/cmdline v0.1.2
	github.com/golang-jwt/jwt/v4 v4.5.0
	github.com/golang/mock v1.6.0
	github.com/google/shlex v0.0.0-20191202100458-e7afc7fbc510
	github.com/gorilla/websocket v1.5.1
	github.com/jupp0r/go-priority-queue v0.0.0-20160601094913-ab1073853bde
	github.com/minio/highwayhash v1.0.2
	github.com/pbnjay/memory v0.0.0-20210728143218-7b4eea64cf58
	github.com/prep/socketpair v0.0.0-20171228153254-c2c6a7f821c2
	github.com/quic-go/quic-go v0.40.1
	github.com/rogpeppe/go-internal v1.12.0
	github.com/songgao/water v0.0.0-20200317203138-2b4b6d7c09d8
	github.com/vishvananda/netlink v1.1.0
	go.uber.org/mock v0.4.0
	golang.org/x/net v0.20.0
	gopkg.in/yaml.v2 v2.4.0
<<<<<<< HEAD
	k8s.io/api v0.29.0
	k8s.io/apimachinery v0.29.1
	k8s.io/client-go v0.29.0
=======
	k8s.io/api v0.29.1
	k8s.io/apimachinery v0.29.1
	k8s.io/client-go v0.29.1
>>>>>>> 94cf499e
)

require (
	github.com/davecgh/go-spew v1.1.1 // indirect
	github.com/emicklei/go-restful/v3 v3.11.0 // indirect
	github.com/go-logr/logr v1.3.0 // indirect
	github.com/go-openapi/jsonpointer v0.19.6 // indirect
	github.com/go-openapi/jsonreference v0.20.2 // indirect
	github.com/go-openapi/swag v0.22.3 // indirect
	github.com/go-task/slim-sprig v0.0.0-20230315185526-52ccab3ef572 // indirect
	github.com/gogo/protobuf v1.3.2 // indirect
	github.com/golang/protobuf v1.5.3 // indirect
	github.com/google/gnostic-models v0.6.8 // indirect
	github.com/google/go-cmp v0.6.0 // indirect
	github.com/google/gofuzz v1.2.0 // indirect
	github.com/google/pprof v0.0.0-20231229205709-960ae82b1e42 // indirect
	github.com/google/uuid v1.3.0 // indirect
	github.com/imdario/mergo v0.3.15 // indirect
	github.com/josharian/intern v1.0.0 // indirect
	github.com/json-iterator/go v1.1.12 // indirect
	github.com/mailru/easyjson v0.7.7 // indirect
	github.com/moby/spdystream v0.2.0 // indirect
	github.com/modern-go/concurrent v0.0.0-20180306012644-bacd9c7ef1dd // indirect
	github.com/modern-go/reflect2 v1.0.2 // indirect
	github.com/munnerz/goautoneg v0.0.0-20191010083416-a7dc8b61c822 // indirect
	github.com/mxk/go-flowrate v0.0.0-20140419014527-cca7078d478f // indirect
	github.com/onsi/ginkgo/v2 v2.13.2 // indirect
	github.com/quic-go/qtls-go1-20 v0.4.1 // indirect
	github.com/spf13/pflag v1.0.5 // indirect
	github.com/vishvananda/netns v0.0.4 // indirect
	golang.org/x/crypto v0.18.0 // indirect
	golang.org/x/exp v0.0.0-20240103183307-be819d1f06fc // indirect
	golang.org/x/mod v0.14.0 // indirect
	golang.org/x/oauth2 v0.10.0 // indirect
	golang.org/x/sys v0.16.0 // indirect
	golang.org/x/term v0.16.0 // indirect
	golang.org/x/text v0.14.0 // indirect
	golang.org/x/time v0.3.0 // indirect
	golang.org/x/tools v0.16.1 // indirect
	google.golang.org/appengine v1.6.7 // indirect
	google.golang.org/protobuf v1.31.0 // indirect
	gopkg.in/inf.v0 v0.9.1 // indirect
	gopkg.in/yaml.v3 v3.0.1 // indirect
	k8s.io/klog/v2 v2.110.1 // indirect
	k8s.io/kube-openapi v0.0.0-20231010175941-2dd684a91f00 // indirect
	k8s.io/utils v0.0.0-20230726121419-3b25d923346b // indirect
	sigs.k8s.io/json v0.0.0-20221116044647-bc3834ca7abd // indirect
	sigs.k8s.io/structured-merge-diff/v4 v4.4.1 // indirect
	sigs.k8s.io/yaml v1.3.0 // indirect
)<|MERGE_RESOLUTION|>--- conflicted
+++ resolved
@@ -22,15 +22,9 @@
 	go.uber.org/mock v0.4.0
 	golang.org/x/net v0.20.0
 	gopkg.in/yaml.v2 v2.4.0
-<<<<<<< HEAD
-	k8s.io/api v0.29.0
-	k8s.io/apimachinery v0.29.1
-	k8s.io/client-go v0.29.0
-=======
 	k8s.io/api v0.29.1
 	k8s.io/apimachinery v0.29.1
 	k8s.io/client-go v0.29.1
->>>>>>> 94cf499e
 )
 
 require (

--- conflicted
+++ resolved
@@ -69,23 +69,14 @@
 	github.com/spf13/pflag v1.0.5 // indirect
 	github.com/subosito/gotenv v1.6.0 // indirect
 	github.com/vishvananda/netns v0.0.4 // indirect
-<<<<<<< HEAD
 	go.uber.org/atomic v1.9.0 // indirect
 	go.uber.org/multierr v1.9.0 // indirect
-	golang.org/x/crypto v0.24.0 // indirect
-	golang.org/x/exp v0.0.0-20240103183307-be819d1f06fc // indirect
-	golang.org/x/mod v0.17.0 // indirect
 	golang.org/x/oauth2 v0.15.0 // indirect
-	golang.org/x/sys v0.21.0 // indirect
-	golang.org/x/term v0.21.0 // indirect
-=======
 	golang.org/x/crypto v0.25.0 // indirect
 	golang.org/x/exp v0.0.0-20240103183307-be819d1f06fc // indirect
 	golang.org/x/mod v0.17.0 // indirect
-	golang.org/x/oauth2 v0.10.0 // indirect
 	golang.org/x/sys v0.22.0 // indirect
 	golang.org/x/term v0.22.0 // indirect
->>>>>>> ec2b54c0
 	golang.org/x/text v0.16.0 // indirect
 	golang.org/x/time v0.5.0 // indirect
 	golang.org/x/tools v0.21.1-0.20240508182429-e35e4ccd0d2d // indirect
